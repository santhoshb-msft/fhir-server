﻿<Project Sdk="Microsoft.NET.Sdk">

  <PropertyGroup>
    <TargetFramework>netcoreapp3.1</TargetFramework>
    <IsPackable>true</IsPackable>
    <PublishRepositoryUrl>true</PublishRepositoryUrl>
    <EmbedUntrackedSources>true</EmbedUntrackedSources>
    <AllowedOutputExtensionsInPackageBuildOutputFolder>$(AllowedOutputExtensionsInPackageBuildOutputFolder);.pdb</AllowedOutputExtensionsInPackageBuildOutputFolder>
  </PropertyGroup>

  <ItemGroup>
    <None Remove="DefinitionFiles\R5\SearchParameters.json" />
    <None Remove="DefinitionFiles\R5\SearchParametersWithInvalidBase.json" />
    <None Remove="DefinitionFiles\R5\SearchParametersWithInvalidDefinitions.json" />
    <None Remove="DefinitionFiles\R5\SearchParametersWithInvalidEntries.json" />
    <None Remove="DefinitionFiles\R5\SearchParametersWithInvalidType.json" />
    <None Remove="DefinitionFiles\R5\SearchParametersWithNullEntry.json" />
    <None Remove="DefinitionFiles\R4\SearchParameters.json" />
    <None Remove="DefinitionFiles\R4\SearchParametersWithInvalidBase.json" />
    <None Remove="DefinitionFiles\R4\SearchParametersWithInvalidDefinitions.json" />
    <None Remove="DefinitionFiles\R4\SearchParametersWithInvalidEntries.json" />
    <None Remove="DefinitionFiles\R4\SearchParametersWithInvalidType.json" />
    <None Remove="DefinitionFiles\R4\SearchParametersWithNullEntry.json" />
    <None Remove="DefinitionFiles\SearchParameters.json" />
    <None Remove="DefinitionFiles\SearchParametersWithInvalidBase.json" />
    <None Remove="DefinitionFiles\SearchParametersWithInvalidDefinitions.json" />
    <None Remove="DefinitionFiles\SearchParametersWithInvalidEntries.json" />
    <None Remove="DefinitionFiles\SearchParametersWithInvalidType.json" />
    <None Remove="DefinitionFiles\SearchParametersWithNullEntry.json" />
    <None Remove="TestFiles\AuthConfigWIthInvalidEntries.json" />
    <None Remove="TestFiles\AuthConfigWithValidRoles.json" />
    <None Remove="TestFiles\BasicExampleNarrative.json" />
    <None Remove="TestFiles\BasicExampleNarrative.xml" />
    <None Remove="TestFiles\BloodGlucose.json" />
    <None Remove="TestFiles\BloodPressure.json" />
    <None Remove="TestFiles\Condition-For-Patient-f001.json" />
    <None Remove="TestFiles\Device-d1.json" />
    <None Remove="TestFiles\DeviceComponent-For-Device-d1.json" />
    <None Remove="TestFiles\Encounter-For-Patient-f001.json" />
    <None Remove="TestFiles\Observation-For-Patient-f001.json" />
    <None Remove="TestFiles\ObservationWith1MinuteApgarScore.json" />
    <None Remove="TestFiles\ObservationWith20MinuteApgarScore.json" />
    <None Remove="TestFiles\ObservationWithBloodPressure.json" />
    <None Remove="TestFiles\ObservationWithEyeColor.json" />
    <None Remove="TestFiles\InvalidCompartmentDefinition.json" />
    <None Remove="TestFiles\ObservationWithInvalidStatus.json" />
    <None Remove="TestFiles\ObservationWithInvalidStatus.xml" />
    <None Remove="TestFiles\ObservationWithNoCode.json" />
    <None Remove="TestFiles\ObservationWithNoCode.xml" />
    <None Remove="TestFiles\ObservationWithTemperature.json" />
    <None Remove="TestFiles\ObservationWithTPMTDiplotype.json" />
    <None Remove="TestFiles\ObservationWithTPMTHaplotypeOne.json" />
    <None Remove="TestFiles\Organization.json" />
    <None Remove="TestFiles\Patient-f001.json" />
    <None Remove="TestFiles\Patient.json" />
    <None Remove="TestFiles\Patient.xml" />
<<<<<<< HEAD
    <None Remove="TestFiles\R5\AuthConfigWithInvalidEntries.json" />
    <None Remove="TestFiles\R5\AuthConfigWithValidRoles.json" />
    <None Remove="TestFiles\R5\BasicExampleNarrative.json" />
    <None Remove="TestFiles\R5\BasicExampleNarrative.xml" />
    <None Remove="TestFiles\R5\BloodGlucose.json" />
    <None Remove="TestFiles\R5\BloodPressure.json" />
    <None Remove="TestFiles\R5\Bundle-Batch.json" />
    <None Remove="TestFiles\R5\Bundle-Transaction.json" />
    <None Remove="TestFiles\R5\Bundle-TransactionForRollBack.json" />
    <None Remove="TestFiles\R5\Bundle-TransactionWithAllValidRoutes.json" />
    <None Remove="TestFiles\R5\Bundle-TransactionWithConditionalReferenceInResourceBody.json" />
    <None Remove="TestFiles\R5\Bundle-TransactionWithConditionalReferenceReferringToSameResource.json" />
    <None Remove="TestFiles\R5\Bundle-TransactionWithForeignReferenceInResourceBody.json" />
    <None Remove="TestFiles\R5\Bundle-TransactionWithInvalidProcessingRoutes.json" />
    <None Remove="TestFiles\R5\Bundle-TransactionWithInvalidResourceType.json" />
    <None Remove="TestFiles\R5\Bundle-TransactionWithMultipleEntriesModifyingSameResource.json" />
    <None Remove="TestFiles\R5\Bundle-TransactionWithMultipleResourcesWithSameFullUrl.json" />
    <None Remove="TestFiles\R5\Bundle-TransactionWithPOSTFullUrlMatchesWithPUTRequestUrl.json" />
    <None Remove="TestFiles\R5\Bundle-TransactionWithReferenceInResourceBody.json" />
    <None Remove="TestFiles\R5\Bundle-TransactionWithValidBundleEntry.json" />
    <None Remove="TestFiles\R5\Bundle-TypeMissing.json" />
    <None Remove="TestFiles\R5\Condition-For-Patient-f001.json" />
    <None Remove="TestFiles\R5\Device-d1.json" />
    <None Remove="TestFiles\R5\DocumentReference-example-002.json" />
    <None Remove="TestFiles\R5\DocumentReference-example-003.json" />
    <None Remove="TestFiles\R5\DocumentReference-example.json" />
    <None Remove="TestFiles\R5\Encounter-For-Patient-f001.json" />
    <None Remove="TestFiles\R5\InvalidCompartmentDefinition.json" />
    <None Remove="TestFiles\R5\Location-example-hq.json" />
    <None Remove="TestFiles\R5\MedicinalProduct.json" />
    <None Remove="TestFiles\R5\MedicinalProductDefinition.json" />
    <None Remove="TestFiles\R5\Observation-For-Patient-f001.json" />
    <None Remove="TestFiles\R5\ObservationDefinition-example.json" />
    <None Remove="TestFiles\R5\ObservationWith1MinuteApgarScore.json" />
    <None Remove="TestFiles\R5\ObservationWith20MinuteApgarScore.json" />
    <None Remove="TestFiles\R5\ObservationWithBloodPressure.json" />
    <None Remove="TestFiles\R5\ObservationWithEyeColor.json" />
    <None Remove="TestFiles\R5\ObservationWithInvalidStatus.json" />
    <None Remove="TestFiles\R5\ObservationWithInvalidStatus.xml" />
    <None Remove="TestFiles\R5\ObservationWithLongEyeColor.json" />
    <None Remove="TestFiles\R5\ObservationWithNoCode.json" />
    <None Remove="TestFiles\R5\ObservationWithNoCode.xml" />
    <None Remove="TestFiles\R5\ObservationWithTemperature.json" />
    <None Remove="TestFiles\R5\ObservationWithTPMTDiplotype.json" />
    <None Remove="TestFiles\R5\ObservationWithTPMTHaplotypeOne.json" />
    <None Remove="TestFiles\R5\Organization.json" />
    <None Remove="TestFiles\R5\Patient-f001.json" />
    <None Remove="TestFiles\R5\Patient.json" />
    <None Remove="TestFiles\R5\Patient.xml" />
    <None Remove="TestFiles\R5\PatientWithMinimalData.json" />
    <None Remove="TestFiles\R5\ValidCompartmentDefinition.json" />
    <None Remove="TestFiles\R5\Weight.json" />
    <None Remove="TestFiles\R5\WeightInGrams.json" />
    <None Remove="TestFiles\R4\AuthConfigWithInvalidEntries.json" />
    <None Remove="TestFiles\R4\AuthConfigWithValidRoles.json" />
=======
>>>>>>> 35de8ead
    <None Remove="TestFiles\R4\BasicExampleNarrative.json" />
    <None Remove="TestFiles\R4\BasicExampleNarrative.xml" />
    <None Remove="TestFiles\R4\BloodGlucose.json" />
    <None Remove="TestFiles\R4\BloodPressure.json" />
    <None Remove="TestFiles\R4\Bundle-Batch.json" />
    <None Remove="TestFiles\R4\Bundle-Transaction.json" />
    <None Remove="TestFiles\R4\Bundle-TransactionForRollBack.json" />
    <None Remove="TestFiles\R4\Bundle-TransactionWithAllValidRoutes.json" />
    <None Remove="TestFiles\R4\Bundle-TransactionWithConditionalReferenceInResourceBody.json" />
    <None Remove="TestFiles\R4\Bundle-TransactionWithConditionalReferenceReferringToSameResource.json" />
    <None Remove="TestFiles\R4\Bundle-TransactionWithForeignReferenceInResourceBody.json" />
    <None Remove="TestFiles\R4\Bundle-TransactionWithInvalidProcessingRoutes.json" />
    <None Remove="TestFiles\R4\Bundle-TransactionWithInvalidResourceType.json" />
    <None Remove="TestFiles\R4\Bundle-TransactionWithMultipleEntriesModifyingSameResource.json" />
    <None Remove="TestFiles\R4\Bundle-TransactionWithMultipleResourcesWithSameFullUrl.json" />
    <None Remove="TestFiles\R4\Bundle-TransactionWithPOSTFullUrlMatchesWithPUTRequestUrl.json" />
    <None Remove="TestFiles\R4\Bundle-TransactionWithReferenceInResourceBody.json" />
    <None Remove="TestFiles\R4\Bundle-TransactionWithValidBundleEntry.json" />
    <None Remove="TestFiles\R4\Bundle-TypeMissing.json" />
    <None Remove="TestFiles\R4\Condition-For-Patient-f001.json" />
    <None Remove="TestFiles\R4\Device-d1.json" />
    <None Remove="TestFiles\R4\DocumentReference-example-002.json" />
    <None Remove="TestFiles\R4\DocumentReference-example-003.json" />
    <None Remove="TestFiles\R4\DocumentReference-example.json" />
    <None Remove="TestFiles\R4\Encounter-For-Patient-f001.json" />
    <None Remove="TestFiles\R4\InvalidCompartmentDefinition.json" />
    <None Remove="TestFiles\R4\Location-example-hq.json" />
    <None Remove="TestFiles\R4\MedicinalProduct.json" />
    <None Remove="TestFiles\R4\Observation-For-Patient-f001.json" />
    <None Remove="TestFiles\R4\ObservationDefinition-example.json" />
    <None Remove="TestFiles\R4\ObservationWith1MinuteApgarScore.json" />
    <None Remove="TestFiles\R4\ObservationWith20MinuteApgarScore.json" />
    <None Remove="TestFiles\R4\ObservationWithBloodPressure.json" />
    <None Remove="TestFiles\R4\ObservationWithEyeColor.json" />
    <None Remove="TestFiles\R4\ObservationWithInvalidStatus.json" />
    <None Remove="TestFiles\R4\ObservationWithInvalidStatus.xml" />
    <None Remove="TestFiles\R4\ObservationWithLongEyeColor.json" />
    <None Remove="TestFiles\R4\ObservationWithNoCode.json" />
    <None Remove="TestFiles\R4\ObservationWithNoCode.xml" />
    <None Remove="TestFiles\R4\ObservationWithTemperature.json" />
    <None Remove="TestFiles\R4\ObservationWithTPMTDiplotype.json" />
    <None Remove="TestFiles\R4\ObservationWithTPMTHaplotypeOne.json" />
    <None Remove="TestFiles\R4\Organization.json" />
    <None Remove="TestFiles\R4\Patient-f001.json" />
    <None Remove="TestFiles\R4\Patient.json" />
    <None Remove="TestFiles\R4\Patient.xml" />
    <None Remove="TestFiles\R4\PatientWithMinimalData.json" />
    <None Remove="TestFiles\R4\ValidCompartmentDefinition.json" />
    <None Remove="TestFiles\R4\Weight.json" />
    <None Remove="TestFiles\R4\WeightInGrams.json" />
    <None Remove="TestFiles\ResourceWrapperNoVersion.json" />
    <None Remove="TestFiles\Stu3\Bundle-Batch.json" />
    <None Remove="TestFiles\Stu3\Bundle-Transaction.json" />
    <None Remove="TestFiles\Stu3\Bundle-TransactionForRollBack.json" />
    <None Remove="TestFiles\Stu3\Bundle-TransactionWithAllValidRoutes.json" />
    <None Remove="TestFiles\Stu3\Bundle-TransactionWithConditionalReferenceInResourceBody.json" />
    <None Remove="TestFiles\Stu3\Bundle-TransactionWithConditionalReferenceReferringToSameResource.json" />
    <None Remove="TestFiles\Stu3\Bundle-TransactionWithForeignReferenceInResourceBody.json" />
    <None Remove="TestFiles\Stu3\Bundle-TransactionWithInvalidProcessingRoutes.json" />
    <None Remove="TestFiles\Stu3\Bundle-TransactionWithInvalidResourceType.json" />
    <None Remove="TestFiles\Stu3\Bundle-TransactionWithMultipleEntriesModifyingSameResource.json" />
    <None Remove="TestFiles\Stu3\Bundle-TransactionWithMultipleResourcesWithSameFullUrl.json" />
    <None Remove="TestFiles\Stu3\Bundle-TransactionWithPOSTFullUrlMatchesWithPUTRequestUrl.json" />
    <None Remove="TestFiles\Stu3\Bundle-TransactionWithReferenceInResourceBody.json" />
    <None Remove="TestFiles\Stu3\Bundle-TransactionWithValidBundleEntry.json" />
    <None Remove="TestFiles\Stu3\Bundle-TypeMissing.json" />
    <None Remove="TestFiles\Stu3\DocumentReference-example-002.json" />
    <None Remove="TestFiles\Stu3\DocumentReference-example-003.json" />
    <None Remove="TestFiles\Stu3\DocumentReference-example.json" />
    <None Remove="TestFiles\Stu3\Location-example-hq.json" />
    <None Remove="TestFiles\Stu3\ObservationWithLongEyeColor.json" />
    <None Remove="TestFiles\Stu3\PatientWithMinimalData.json" />
    <None Remove="TestFiles\ValidCompartmentDefinition.json" />
    <None Remove="TestFiles\Weight.json" />
    <None Remove="TestFiles\WeightInGrams.json" />
    <None Remove="TestFiles\WeightInPounds.json" />
  </ItemGroup>

  <ItemGroup>
    <EmbeddedResource Include="DefinitionFiles\R5\SearchParameters.json" />
    <EmbeddedResource Include="DefinitionFiles\R5\SearchParametersWithInvalidBase.json" />
    <EmbeddedResource Include="DefinitionFiles\R5\SearchParametersWithInvalidDefinitions.json" />
    <EmbeddedResource Include="DefinitionFiles\R5\SearchParametersWithInvalidEntries.json" />
    <EmbeddedResource Include="DefinitionFiles\R5\SearchParametersWithInvalidType.json" />
    <EmbeddedResource Include="DefinitionFiles\R5\SearchParametersWithNullEntry.json" />
    <EmbeddedResource Include="DefinitionFiles\R4\SearchParameters.json" />
    <EmbeddedResource Include="DefinitionFiles\R4\SearchParametersWithInvalidBase.json" />
    <EmbeddedResource Include="DefinitionFiles\R4\SearchParametersWithInvalidDefinitions.json" />
    <EmbeddedResource Include="DefinitionFiles\R4\SearchParametersWithInvalidEntries.json" />
    <EmbeddedResource Include="DefinitionFiles\R4\SearchParametersWithInvalidType.json" />
    <EmbeddedResource Include="DefinitionFiles\R4\SearchParametersWithNullEntry.json" />
    <EmbeddedResource Include="DefinitionFiles\Stu3\SearchParametersWithInvalidType.json" />
    <EmbeddedResource Include="DefinitionFiles\Stu3\SearchParametersWithInvalidDefinitions.json" />
    <EmbeddedResource Include="DefinitionFiles\Stu3\SearchParameters.json" />
    <EmbeddedResource Include="DefinitionFiles\Stu3\SearchParametersWithInvalidBase.json" />
    <EmbeddedResource Include="DefinitionFiles\Stu3\SearchParametersWithNullEntry.json" />
    <EmbeddedResource Include="DefinitionFiles\Stu3\SearchParametersWithInvalidEntries.json" />
<<<<<<< HEAD
    <EmbeddedResource Include="TestFiles\R5\AuthConfigWithInvalidEntries.json" />
    <EmbeddedResource Include="TestFiles\R5\AuthConfigWithValidRoles.json" />
    <EmbeddedResource Include="TestFiles\R5\BasicExampleNarrative.json" />
    <EmbeddedResource Include="TestFiles\R5\BasicExampleNarrative.xml" />
    <EmbeddedResource Include="TestFiles\R5\BloodGlucose.json" />
    <EmbeddedResource Include="TestFiles\R5\BloodPressure.json" />
    <EmbeddedResource Include="TestFiles\R5\Bundle-TypeMissing.json" />
    <EmbeddedResource Include="TestFiles\R5\Bundle-Batch.json" />
    <EmbeddedResource Include="TestFiles\R5\Bundle-TransactionForRollBack.json" />
    <EmbeddedResource Include="TestFiles\R5\Bundle-TransactionWithAllValidRoutes.json" />
    <EmbeddedResource Include="TestFiles\R5\Bundle-TransactionWithInvalidProcessingRoutes.json" />
    <EmbeddedResource Include="TestFiles\R5\Bundle-TransactionWithInvalidResourceType.json" />
    <EmbeddedResource Include="TestFiles\R5\Bundle-TransactionWithForeignReferenceInResourceBody.json" />
    <EmbeddedResource Include="TestFiles\R5\Bundle-TransactionWithReferenceInResourceBody.json" />
    <EmbeddedResource Include="TestFiles\R5\Bundle-TransactionWithValidBundleEntry.json" />
    <EmbeddedResource Include="TestFiles\R5\Bundle-TransactionWithConditionalReferenceInResourceBody.json" />
    <EmbeddedResource Include="TestFiles\R5\Bundle-TransactionWithMultipleEntriesModifyingSameResource.json" />
    <EmbeddedResource Include="TestFiles\R5\Bundle-TransactionWithConditionalReferenceReferringToSameResource.json" />
    <EmbeddedResource Include="TestFiles\R5\Bundle-TransactionWithPOSTFullUrlMatchesWithPUTRequestUrl.json" />
    <EmbeddedResource Include="TestFiles\R5\Bundle-TransactionWithMultipleResourcesWithSameFullUrl.json" />
    <EmbeddedResource Include="TestFiles\R5\Bundle-Transaction.json" />
    <EmbeddedResource Include="TestFiles\R5\Condition-For-Patient-f001.json" />
    <EmbeddedResource Include="TestFiles\R5\Device-d1.json" />
    <EmbeddedResource Include="TestFiles\R5\DocumentReference-example-002.json" />
    <EmbeddedResource Include="TestFiles\R5\DocumentReference-example-003.json" />
    <EmbeddedResource Include="TestFiles\R5\DocumentReference-example.json" />
    <EmbeddedResource Include="TestFiles\R5\Encounter-For-Patient-f001.json" />
    <EmbeddedResource Include="TestFiles\R5\InvalidCompartmentDefinition.json" />
    <EmbeddedResource Include="TestFiles\R5\Location-example-hq.json" />
    <EmbeddedResource Include="TestFiles\R5\MedicinalProductDefinition.json" />
    <EmbeddedResource Include="TestFiles\R5\Observation-For-Patient-f001.json" />
    <EmbeddedResource Include="TestFiles\R5\ObservationDefinition-example.json" />
    <EmbeddedResource Include="TestFiles\R5\ObservationWith1MinuteApgarScore.json" />
    <EmbeddedResource Include="TestFiles\R5\ObservationWith20MinuteApgarScore.json" />
    <EmbeddedResource Include="TestFiles\R5\ObservationWithBloodPressure.json" />
    <EmbeddedResource Include="TestFiles\R5\ObservationWithLongEyeColor.json" />
    <EmbeddedResource Include="TestFiles\R5\ObservationWithEyeColor.json" />
    <EmbeddedResource Include="TestFiles\R5\ObservationWithInvalidStatus.json" />
    <EmbeddedResource Include="TestFiles\R5\ObservationWithInvalidStatus.xml" />
    <EmbeddedResource Include="TestFiles\R5\ObservationWithNoCode.json" />
    <EmbeddedResource Include="TestFiles\R5\ObservationWithNoCode.xml" />
    <EmbeddedResource Include="TestFiles\R5\ObservationWithTemperature.json" />
    <EmbeddedResource Include="TestFiles\R5\ObservationWithTPMTDiplotype.json" />
    <EmbeddedResource Include="TestFiles\R5\ObservationWithTPMTHaplotypeOne.json" />
    <EmbeddedResource Include="TestFiles\R5\Organization.json" />
    <EmbeddedResource Include="TestFiles\R5\Patient-f001.json" />
    <EmbeddedResource Include="TestFiles\R5\PatientWithMinimalData.json" />
    <EmbeddedResource Include="TestFiles\R5\Patient.json" />
    <EmbeddedResource Include="TestFiles\R5\Patient.xml" />
    <EmbeddedResource Include="TestFiles\R5\ValidCompartmentDefinition.json" />
    <EmbeddedResource Include="TestFiles\R5\Weight.json" />
    <EmbeddedResource Include="TestFiles\R5\WeightInGrams.json" />
    <EmbeddedResource Include="TestFiles\R4\AuthConfigWithInvalidEntries.json" />
    <EmbeddedResource Include="TestFiles\R4\AuthConfigWithValidRoles.json" />
=======
>>>>>>> 35de8ead
    <EmbeddedResource Include="TestFiles\R4\BasicExampleNarrative.json" />
    <EmbeddedResource Include="TestFiles\R4\BasicExampleNarrative.xml" />
    <EmbeddedResource Include="TestFiles\R4\BloodGlucose.json" />
    <EmbeddedResource Include="TestFiles\R4\BloodPressure.json" />
    <EmbeddedResource Include="TestFiles\R4\Bundle-TypeMissing.json" />
    <EmbeddedResource Include="TestFiles\R4\Bundle-Batch.json" />
    <EmbeddedResource Include="TestFiles\R4\Bundle-TransactionForRollBack.json" />
    <EmbeddedResource Include="TestFiles\R4\Bundle-TransactionWithAllValidRoutes.json" />
    <EmbeddedResource Include="TestFiles\R4\Bundle-TransactionWithInvalidProcessingRoutes.json" />
    <EmbeddedResource Include="TestFiles\R4\Bundle-TransactionWithInvalidResourceType.json" />
    <EmbeddedResource Include="TestFiles\R4\Bundle-TransactionWithForeignReferenceInResourceBody.json" />
    <EmbeddedResource Include="TestFiles\R4\Bundle-TransactionWithReferenceInResourceBody.json" />
    <EmbeddedResource Include="TestFiles\R4\Bundle-TransactionWithValidBundleEntry.json" />
    <EmbeddedResource Include="TestFiles\R4\Bundle-TransactionWithConditionalReferenceInResourceBody.json" />
    <EmbeddedResource Include="TestFiles\R4\Bundle-TransactionWithMultipleEntriesModifyingSameResource.json" />
    <EmbeddedResource Include="TestFiles\R4\Bundle-TransactionWithConditionalReferenceReferringToSameResource.json" />
    <EmbeddedResource Include="TestFiles\R4\Bundle-TransactionWithPOSTFullUrlMatchesWithPUTRequestUrl.json" />
    <EmbeddedResource Include="TestFiles\R4\Bundle-TransactionWithMultipleResourcesWithSameFullUrl.json" />
    <EmbeddedResource Include="TestFiles\R4\Bundle-Transaction.json" />
    <EmbeddedResource Include="TestFiles\R4\Condition-For-Patient-f001.json" />
    <EmbeddedResource Include="TestFiles\R4\Device-d1.json" />
    <EmbeddedResource Include="TestFiles\R4\DocumentReference-example-002.json" />
    <EmbeddedResource Include="TestFiles\R4\DocumentReference-example-003.json" />
    <EmbeddedResource Include="TestFiles\R4\DocumentReference-example.json" />
    <EmbeddedResource Include="TestFiles\R4\Encounter-For-Patient-f001.json" />
    <EmbeddedResource Include="TestFiles\R4\InvalidCompartmentDefinition.json" />
    <EmbeddedResource Include="TestFiles\R4\Location-example-hq.json" />
    <EmbeddedResource Include="TestFiles\R4\MedicinalProduct.json" />
    <EmbeddedResource Include="TestFiles\R4\Observation-For-Patient-f001.json" />
    <EmbeddedResource Include="TestFiles\R4\ObservationDefinition-example.json" />
    <EmbeddedResource Include="TestFiles\R4\ObservationWith1MinuteApgarScore.json" />
    <EmbeddedResource Include="TestFiles\R4\ObservationWith20MinuteApgarScore.json" />
    <EmbeddedResource Include="TestFiles\R4\ObservationWithBloodPressure.json" />
    <EmbeddedResource Include="TestFiles\R4\ObservationWithLongEyeColor.json" />
    <EmbeddedResource Include="TestFiles\R4\ObservationWithEyeColor.json" />
    <EmbeddedResource Include="TestFiles\R4\ObservationWithInvalidStatus.json" />
    <EmbeddedResource Include="TestFiles\R4\ObservationWithInvalidStatus.xml" />
    <EmbeddedResource Include="TestFiles\R4\ObservationWithNoCode.json" />
    <EmbeddedResource Include="TestFiles\R4\ObservationWithNoCode.xml" />
    <EmbeddedResource Include="TestFiles\R4\ObservationWithTemperature.json" />
    <EmbeddedResource Include="TestFiles\R4\ObservationWithTPMTDiplotype.json" />
    <EmbeddedResource Include="TestFiles\R4\ObservationWithTPMTHaplotypeOne.json" />
    <EmbeddedResource Include="TestFiles\R4\Organization.json" />
    <EmbeddedResource Include="TestFiles\R4\Patient-f001.json" />
    <EmbeddedResource Include="TestFiles\R4\PatientWithMinimalData.json" />
    <EmbeddedResource Include="TestFiles\R4\Patient.json" />
    <EmbeddedResource Include="TestFiles\R4\Patient.xml" />
    <EmbeddedResource Include="TestFiles\R4\ValidCompartmentDefinition.json" />
    <EmbeddedResource Include="TestFiles\R4\Weight.json" />
    <EmbeddedResource Include="TestFiles\R4\WeightInGrams.json" />
    <EmbeddedResource Include="TestFiles\Stu3\BasicExampleNarrative.json" />
    <EmbeddedResource Include="TestFiles\Stu3\BasicExampleNarrative.xml" />
    <EmbeddedResource Include="TestFiles\Stu3\BloodGlucose.json" />
    <EmbeddedResource Include="TestFiles\Stu3\BloodPressure.json" />
    <EmbeddedResource Include="TestFiles\Stu3\Bundle-Batch.json" />
    <EmbeddedResource Include="TestFiles\Stu3\Bundle-TransactionForRollBack.json" />
    <EmbeddedResource Include="TestFiles\Stu3\Bundle-TransactionWithForeignReferenceInResourceBody.json" />
    <EmbeddedResource Include="TestFiles\Stu3\Bundle-TransactionWithInvalidProcessingRoutes.json" />
    <EmbeddedResource Include="TestFiles\Stu3\Bundle-TransactionWithReferenceInResourceBody.json" />
    <EmbeddedResource Include="TestFiles\Stu3\Bundle-TransactionWithInvalidResourceType.json" />
    <EmbeddedResource Include="TestFiles\Stu3\Bundle-TransactionWithAllValidRoutes.json" />
    <EmbeddedResource Include="TestFiles\Stu3\Bundle-TransactionWithValidBundleEntry.json" />
    <EmbeddedResource Include="TestFiles\Stu3\Bundle-TransactionWithConditionalReferenceInResourceBody.json" />
    <EmbeddedResource Include="TestFiles\Stu3\Bundle-TransactionWithConditionalReferenceReferringToSameResource.json" />
    <EmbeddedResource Include="TestFiles\Stu3\Bundle-TransactionWithMultipleEntriesModifyingSameResource.json" />
    <EmbeddedResource Include="TestFiles\Stu3\Bundle-TransactionWithMultipleResourcesWithSameFullUrl.json" />
    <EmbeddedResource Include="TestFiles\Stu3\Bundle-Transaction.json" />
    <EmbeddedResource Include="TestFiles\Stu3\Bundle-TransactionWithPOSTFullUrlMatchesWithPUTRequestUrl.json" />
    <EmbeddedResource Include="TestFiles\Stu3\Bundle-TypeMissing.json" />
    <EmbeddedResource Include="TestFiles\Stu3\Condition-For-Patient-f001.json" />
    <EmbeddedResource Include="TestFiles\Stu3\Device-d1.json" />
    <EmbeddedResource Include="TestFiles\Stu3\DeviceComponent-For-Device-d1.json" />
    <EmbeddedResource Include="TestFiles\Stu3\DocumentReference-example-002.json" />
    <EmbeddedResource Include="TestFiles\Stu3\DocumentReference-example-003.json" />
    <EmbeddedResource Include="TestFiles\Stu3\DocumentReference-example.json" />
    <EmbeddedResource Include="TestFiles\Stu3\Encounter-For-Patient-f001.json" />
    <EmbeddedResource Include="TestFiles\Stu3\Location-example-hq.json" />
    <EmbeddedResource Include="TestFiles\Stu3\Observation-For-Patient-f001.json" />
    <EmbeddedResource Include="TestFiles\Stu3\ObservationWith1MinuteApgarScore.json" />
    <EmbeddedResource Include="TestFiles\Stu3\ObservationWith20MinuteApgarScore.json" />
    <EmbeddedResource Include="TestFiles\Stu3\ObservationWithBloodPressure.json" />
    <EmbeddedResource Include="TestFiles\Stu3\ObservationWithLongEyeColor.json" />
    <EmbeddedResource Include="TestFiles\Stu3\ObservationWithEyeColor.json" />
    <EmbeddedResource Include="TestFiles\Stu3\ObservationWithTemperature.json" />
    <EmbeddedResource Include="TestFiles\Stu3\ObservationWithTPMTDiplotype.json" />
    <EmbeddedResource Include="TestFiles\Stu3\ObservationWithTPMTHaplotypeOne.json" />
    <EmbeddedResource Include="TestFiles\Stu3\InvalidCompartmentDefinition.json" />
    <EmbeddedResource Include="TestFiles\Stu3\ObservationWithInvalidStatus.xml" />
    <EmbeddedResource Include="TestFiles\Stu3\ObservationWithInvalidStatus.json" />
    <EmbeddedResource Include="TestFiles\Stu3\ObservationWithNoCode.xml" />
    <EmbeddedResource Include="TestFiles\Stu3\ObservationWithNoCode.json" />
    <EmbeddedResource Include="TestFiles\Stu3\Organization.json" />
    <EmbeddedResource Include="TestFiles\Stu3\Patient-f001.json" />
    <EmbeddedResource Include="TestFiles\Stu3\PatientWithMinimalData.json" />
    <EmbeddedResource Include="TestFiles\Stu3\Patient.json" />
    <EmbeddedResource Include="TestFiles\Stu3\Patient.xml" />
    <EmbeddedResource Include="TestFiles\Stu3\ResourceWrapperNoVersion.json" />
    <EmbeddedResource Include="TestFiles\Stu3\ValidCompartmentDefinition.json" />
    <EmbeddedResource Include="TestFiles\Stu3\Weight.json" />
    <EmbeddedResource Include="TestFiles\Stu3\WeightInGrams.json" />
    <EmbeddedResource Include="TestFiles\Stu3\WeightInPounds.json" />
  </ItemGroup>

  <ItemGroup>
    <PackageReference Include="Microsoft.NET.Test.Sdk" Version="16.3.0" />
    <PackageReference Include="NSubstitute" Version="4.2.1" />
    <PackageReference Include="xunit" Version="2.4.1" />
    <PackageReference Include="xunit.runner.visualstudio" Version="2.4.1" />
  </ItemGroup>

  <ItemGroup>
    <ProjectReference Include="..\Microsoft.Health.Abstractions\Microsoft.Health.Abstractions.csproj" />
    <ProjectReference Include="..\Microsoft.Health.Fhir.Core\Microsoft.Health.Fhir.Core.csproj" />
  </ItemGroup>

</Project><|MERGE_RESOLUTION|>--- conflicted
+++ resolved
@@ -54,7 +54,6 @@
     <None Remove="TestFiles\Patient-f001.json" />
     <None Remove="TestFiles\Patient.json" />
     <None Remove="TestFiles\Patient.xml" />
-<<<<<<< HEAD
     <None Remove="TestFiles\R5\AuthConfigWithInvalidEntries.json" />
     <None Remove="TestFiles\R5\AuthConfigWithValidRoles.json" />
     <None Remove="TestFiles\R5\BasicExampleNarrative.json" />
@@ -110,8 +109,6 @@
     <None Remove="TestFiles\R5\WeightInGrams.json" />
     <None Remove="TestFiles\R4\AuthConfigWithInvalidEntries.json" />
     <None Remove="TestFiles\R4\AuthConfigWithValidRoles.json" />
-=======
->>>>>>> 35de8ead
     <None Remove="TestFiles\R4\BasicExampleNarrative.json" />
     <None Remove="TestFiles\R4\BasicExampleNarrative.xml" />
     <None Remove="TestFiles\R4\BloodGlucose.json" />
@@ -209,7 +206,6 @@
     <EmbeddedResource Include="DefinitionFiles\Stu3\SearchParametersWithInvalidBase.json" />
     <EmbeddedResource Include="DefinitionFiles\Stu3\SearchParametersWithNullEntry.json" />
     <EmbeddedResource Include="DefinitionFiles\Stu3\SearchParametersWithInvalidEntries.json" />
-<<<<<<< HEAD
     <EmbeddedResource Include="TestFiles\R5\AuthConfigWithInvalidEntries.json" />
     <EmbeddedResource Include="TestFiles\R5\AuthConfigWithValidRoles.json" />
     <EmbeddedResource Include="TestFiles\R5\BasicExampleNarrative.json" />
@@ -264,8 +260,6 @@
     <EmbeddedResource Include="TestFiles\R5\WeightInGrams.json" />
     <EmbeddedResource Include="TestFiles\R4\AuthConfigWithInvalidEntries.json" />
     <EmbeddedResource Include="TestFiles\R4\AuthConfigWithValidRoles.json" />
-=======
->>>>>>> 35de8ead
     <EmbeddedResource Include="TestFiles\R4\BasicExampleNarrative.json" />
     <EmbeddedResource Include="TestFiles\R4\BasicExampleNarrative.xml" />
     <EmbeddedResource Include="TestFiles\R4\BloodGlucose.json" />
